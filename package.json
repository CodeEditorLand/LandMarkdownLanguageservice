--- conflicted
+++ resolved
@@ -1,33 +1,4 @@
 {
-<<<<<<< HEAD
-	"dependencies": {
-		"node-html-parser": "^6.1.5",
-		"picomatch": "^2.3.1"
-	},
-	"description": "Markdown language service",
-	"devDependencies": {
-		"@types/markdown-it": "^12.2.3",
-		"@types/node": "18.x",
-		"@types/picomatch": "^2.3.0",
-		"github-slugger": "^2.0.0",
-		"markdown-it": "^13.0.1",
-		"mkdirp": "^1.0.4",
-		"source-map-support": "^0.5.21"
-	},
-	"files": [
-		"out/**/*.js",
-		"!out/test/**/*.js",
-		"types/vscode-markdown-languageservice.d.ts"
-	],
-	"main": "./out/index.js",
-	"name": "vscode-markdown-languageservice",
-	"scripts": {
-		"api-extractor": "mkdirp etc && npx api-extractor run --local",
-		"compile": "tsc -b tsconfig.json",
-		"prepublishOnly": "npm run compile && npm run api-extractor"
-	},
-	"types": "./types/vscode-markdown-languageservice.d.ts"
-=======
   "name": "vscode-markdown-languageservice",
   "description": "Markdown language service",
   "version": "0.5.0-alpha.7",
@@ -82,5 +53,4 @@
   "bugs": {
     "url": "https://github.com/microsoft/vscode-markdown-languageservice/issues"
   }
->>>>>>> 683fb636
 }